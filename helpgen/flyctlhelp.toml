[flyctl]
longHelp = """flyctl is a command line interface to the Fly.io platform.

It allows users to manage authentication, application initialization, 
deployment, network configuration, logging and more with just the 
one command.

Initialize an app with the init command
Deploy an app with the deploy command
View a deployed web application with the open command
Check the status of an application with the status command

To read more, use the docs command to view Fly's help on the web.
"""
shortHelp = "The Fly CLI"
usage = "flyctl"

[info]
longHelp = """Shows information about the application on the Fly platform

Information includes the application's
* name, owner, version, status and hostname
* services
* IP addresses
"""
shortHelp = "Show detailed app information"
usage = "info"

[open]
longHelp = """Open browser to current deployed application. If an optional path is specified, this is appended to the
URL for deployed application. 
"""
shortHelp = "Open browser to current deployed application"
usage = "open [PATH]"

[init]
longHelp = """The INIT command will both register a new application 
with the Fly platform and create the fly.toml file which controls how 
the application will be deployed. The --builder flag allows a cloud native 
buildpack to be specified which will be used instead of a Dockerfile to 
create the application image when it is deployed.
"""
shortHelp = "Initialize a new application"
usage = "init [APPNAME]"

[destroy]
longHelp = """The DESTROY command will remove an application 
from the Fly platform.
"""
shortHelp = "Permanently destroys an app"
usage = "destroy [APPNAME]"

[suspend]
longHelp = """The SUSPEND command will suspend an application. 
All instances will be halted leaving the application running nowhere.
It will continue to consume networking resources (IP address). See RESUME
for details on restarting it.
"""
shortHelp = "Suspend an application"
usage = "suspend [APPNAME]"

[resume]
longHelp = """The RESUME command will restart a previously suspended application. 
The application will resume with its original region pool and a min count of one
meaning there will be one running instance once restarted. Use SCALE SET MIN= to raise
the number of configured instances.
"""
shortHelp = "Resume an application"
usage = "resume [APPNAME]"

[restart]
longHelp = """The RESTART command will restart all running vms. 
"""
shortHelp = "Restart an application"
usage = "restart [APPNAME]"

[move]
longHelp = """The MOVE command will move an application to another 
organization the current user belongs to.
"""
shortHelp = "Move an app to another organization"
usage = "move [APPNAME]"

[apps]
longHelp = """The APPS commands focus on managing your Fly applications.
Start with the CREATE command to register your application.
The LIST command will list all currently registered applications.
"""
shortHelp = "Manage apps"
usage = "apps"
[apps.list]
longHelp = """The APPS LIST command will show the applications currently
registered and available to this user. The list will include applications 
from all the organizations the user is a member of. Each application will 
be shown with its name, owner and when it was last deployed.
"""
shortHelp = "List applications"
usage = "list"
[apps.create]
longHelp = """The APPS CREATE command will both register a new application 
with the Fly platform and create the fly.toml file which controls how 
the application will be deployed. The --builder flag allows a cloud native 
buildpack to be specified which will be used instead of a Dockerfile to 
create the application image when it is deployed.
"""
shortHelp = "Create a new application"
usage = "create [APPNAME]"
[apps.destroy]
longHelp = """The APPS DESTROY command will remove an application 
from the Fly platform.
"""
shortHelp = "Permanently destroys an app"
usage = "destroy [APPNAME]"
[apps.move]
longHelp = """The APPS MOVE command will move an application to another 
organization the current user belongs to.
"""
shortHelp = "Move an app to another organization"
usage = "move [APPNAME]"
[apps.suspend]
longHelp = """The APPS SUSPEND command will suspend an application. 
All instances will be halted leaving the application running nowhere.
It will continue to consume networking resources (IP address). See APPS RESUME
for details on restarting it.
"""
shortHelp = "Suspend an application"
usage = "suspend [APPNAME]"
[apps.resume]
longHelp = """The APPS RESUME command will restart a previously suspended application. 
The application will resume with its original region pool and a min count of one
meaning there will be one running instance once restarted. Use SCALE SET MIN= to raise
the number of configured instances.
"""
shortHelp = "Resume an application"
usage = "resume [APPNAME]"
[apps.restart]
longHelp = """The APPS RESTART command will restart all running vms. 
"""
shortHelp = "Restart an application"
usage = "restart [APPNAME]"

[auth]
longHelp = """Authenticate with Fly (and logout if you need to).
If you do not have an account, start with the AUTH SIGNUP command.
If you do have and account, begin with the AUTH LOGIN subcommand.
"""
shortHelp = "Manage authentication"
usage = "auth"
[auth.whoami]
longHelp = """Displays the users email address/service identity currently 
authenticated and in use.
"""
shortHelp = "Show the currently authenticated user"
usage = "whoami"
[auth.token]
longHelp = """Shows the authentication token that is currently in use. 
This can be used as an authentication token with API services, 
independent of flyctl.
"""
shortHelp = "Show the current auth token"
usage = "token"
[auth.login]
longHelp = """Logs a user into the Fly platform. Supports browser-based, 
email/password and one-time-password authentication. Defaults to using 
browser-based authentication.
"""
shortHelp = "Log in a user"
usage = "login"
[auth.logout]
longHelp = """Log the currently logged-in user out of the Fly platform. 
To continue interacting with Fly, the user will need to log in again.
"""
shortHelp = "Logs out the currently logged in user"
usage = "logout"
[auth.signup]
longHelp = """Creates a new fly account. The command opens the browser 
and sends the user to a form to provide appropriate credentials.
"""
shortHelp = "Create a new fly account"
usage = "signup"
[auth.docker]
longHelp = """Adds registry.fly.io to the docker daemon's authenticated 
registries. This allows you to push images directly to fly from 
the docker cli.
"""
shortHelp = "Authenticate docker"
usage = "docker"

[builds]
longHelp = """Fly builds are templates to make developing Fly applications easier.
"""
shortHelp = "Work with Fly builds"
usage = "builds"
[builds.list]
longHelp = """
"""
shortHelp = "List builds"
usage = "list"
[builds.logs]
longHelp = """
"""
shortHelp = "Show logs associated with builds"
usage = "logs"

[certs]
longHelp = """Manages the certificates associated with a deployed application. 
Certificates are created by associating a hostname/domain with the application. 
When Fly is then able to validate that hostname/domain, the platform gets 
certificates issued for the hostname/domain by Let's Encrypt.
"""
shortHelp = "Manage certificates"
usage = "certs"
[certs.list]
longHelp = """List the certificates associated with a deployed application.
"""
shortHelp = "List certificates for an app."
usage = "list"
[certs.add]
longHelp = """Add a certificate for an application. Takes a hostname 
as a parameter for the certificate.
"""
shortHelp = "Add a certificate for an app."
usage = "add <hostname>"
[certs.remove]
longHelp = """Removes a certificate from an application. Takes hostname 
as a parameter to locate the certificate.
"""
shortHelp = "Removes a certificate from an app"
usage = "remove <hostname>"
[certs.show]
longHelp = """Shows certificate information for an application. 
Takes hostname as a parameter to locate the certificate.
"""
shortHelp = "Shows certificate information"
usage = "show <hostname>"
[certs.check]
longHelp = """Checks the DNS configuration for the specified hostname. 
Displays results in the same format as the SHOW command.
"""
shortHelp = "Checks DNS configuration"
usage = "check <hostname>"

[checks]
longHelp = "Manage health checks"
shortHelp = "Manage health checks"
usage = "checks"
[checks.handlers]
longHelp = "Manage health check handlers"
shortHelp = "Manage health check handlers"
usage = "handlers"
[checks.handlers.create]
longHelp = "Create a health check handler"
shortHelp = "Create a health check handler"
usage = "create"
[checks.handlers.delete]
longHelp = "Delete a health check handler"
shortHelp = "Delete a health check handler"
usage = "delete <organization> <handler-name>"
[checks.handlers.list]
longHelp = "List health check handlers"
shortHelp = "List health check handlers"
usage = "list"
[checks.list]
longHelp = "List app health checks"
shortHelp = "List app health checks"
usage = "list"

[curl]
longHelp = """Run a performance test against a url.
"""
shortHelp = "Run a performance test against a url"
usage = "curl <url>"

[config]
longHelp = """The CONFIG commands allow you to work with an application's configuration.
"""
shortHelp = "Manage an app's configuration"
usage = "config"
[config.display]
longHelp = """Display an application's configuration. The configuration is presented 
in JSON format. The configuration data is retrieved from the Fly service.
"""
shortHelp = "Display an app's configuration"
usage = "display"
[config.save]
longHelp = """Save an application's configuration locally. The configuration data is 
retrieved from the Fly service and saved in TOML format.
"""
shortHelp = "Save an app's config file"
usage = "save"
[config.validate]
longHelp = """Validates an application's config file against the Fly platform to 
ensure it is correct and meaningful to the platform. 
"""
shortHelp = "Validate an app's config file"
usage = "validate"
[config.env]
longHelp = """Display an app's runtime environment variables. It displays a section for
secrets and another for config file defined environment variables.
"""
shortHelp = "Display an app's runtime environment variables"
usage = "env"

[dashboard]
longHelp = """Open web browser on Fly Web UI for this application"""
shortHelp = "Open web browser on Fly Web UI for this app"
usage = "dashboard"

[dashboard.metrics]
longHelp = """Open web browser on Fly Web UI for this application's metrics"""
shortHelp = "Open web browser on Fly Web UI for this app's metrics"
usage = "metrics"

[deploy]
longHelp = """Deploy an application to the Fly platform. The application can be a local 
image, remote image, defined in a Dockerfile or use a CNB buildpack.

Use the --config/-c flag to select a specific toml configuration file.

Use the --image/-i flag to specify a local or remote image to deploy.

Use the --detach flag to return immediately from starting the deployment rather
than monitoring the deployment progress.

Use flyctl monitor to restart monitoring deployment progress
"""
shortHelp = "Deploy an app to the Fly platform"
usage = "deploy [<workingdirectory>]"
[dns-records]
longHelp = """Manage DNS records within a domain"""
shortHelp = "Manage DNS records"
usage = "dns-records"

[dns-records.list]
longHelp = """List DNS records within a domain"""
shortHelp = "List DNS records"
usage = "list <domain>"

[dns-records.export]
longHelp = """Export DNS records. Will write to a file if a filename is given, otherwise
writers to StdOut."""
shortHelp = "Export DNS records"
usage = "export <domain> [<filename>]"

[dns-records.import]
longHelp = """Import DNS records. Will import from a file is a filename is given, otherwise
imports from StdIn."""
shortHelp = "Import DNS records"
usage = "import <domain> [<filename>]"

[docs]
longHelp = """View Fly documentation on the Fly.io website. This command will open a 
browser to view the content.
"""
shortHelp = "View Fly documentation"
usage = "docs"

[domains]
longHelp = """Manage domains"""
shortHelp = "Manage domains"
usage = "domains"

[domains.add]
longHelp = """Add a domain to an organization"""
shortHelp = "Add a domain"
usage = "add [org] [name]"

[domains.list]
longHelp = """List domains for an organization"""
shortHelp = "List domains"
usage = "list [<org>]"

[domains.register]
longHelp = """Register a new domain in an organization"""
shortHelp = "Register a domain"
usage = "register [org] [name]"

[domains.show]
longHelp = """Show information about a domain"""
shortHelp = "Show domain"
usage = "show <domain>"

[history]
longHelp = """List the history of changes in the application. Includes autoscaling 
events and their results.
"""
shortHelp = "List an app's change history"
usage = "history"

[ips]
longHelp = """The IPS commands manage IP addresses for applications. An application 
can have a number of IP addresses associated with it and this family of commands 
allows you to list, allocate and release those addresses. It supports both IPv4 
and IPv6 addresses.
"""
shortHelp = "Manage IP addresses for apps"
usage = "ips"
[ips.list]
longHelp = """Lists the IP addresses allocated to the application.
"""
shortHelp = "List allocated IP addresses"
usage = "list"
[ips.allocate-v4]
longHelp = """Allocates an IPv4 address to the application.
"""
shortHelp = "Allocate an IPv4 address"
usage = "allocate-v4"
[ips.allocate-v6]
longHelp = """Allocates an IPv6 address to the application.
"""
shortHelp = "Allocate an IPv6 address"
usage = "allocate-v6"
[ips.release]
longHelp = """Releases an IP address from the application.
"""
shortHelp = "Release an IP address"
usage = "release [ADDRESS]"
[ips.private]
longHelp = """List instances private IP addresses, accessible from within the
Fly network"""
shortHelp = "List instances private IP addresses"
usage = "private"

[launch]
longHelp = "Create and configure a new app from source code or an image reference."
shortHelp = "Launch a new app"
usage = "launch"

[list]
longHelp = """The list command is for listing your resources on has two subcommands, apps and orgs.

The apps command lists your applications. There are filtering options available.

The orgs command lists all the organizations you are a member of.
"""
shortHelp = "Lists your Fly resources"
usage = "list"

[list.apps]
longHelp = """The list apps command lists all your applications. As this may be a 
long list, there are options to filter the results.

Specifying a text string as a parameter will only return applications where the
application name contains the text.

The --orgs/-o flag allows you to specify the name of an organization that the
application must be owned by. (see list orgs for organization names).

The --status/-s flag allows you to specify status applications should be at to be
returned in the results. e.g. -s running would only return running applications.
"""
shortHelp = "Lists all your apps"
usage = "apps [text] [-o org] [-s status]"

[list.orgs]
longHelp = """Lists all organizations which your are a member of. It will show the
short name of the organization and the long name.
"""
shortHelp = "List all your organizations"
usage = "orgs"

[logs]
longHelp = """View application logs as generated by the application running on 
the Fly platform.

Logs can be filtered to a specific instance using the --instance/-i flag or 
to all instances running in a specific region using the --region/-r flag.
"""
shortHelp = "View app logs"
usage = "logs"

[monitor]
longHelp = """Monitor application deployments and other activities. Use --verbose/-v
to get details of every instance . Control-C to stop output."""
shortHelp = "Monitor deployments"
usage = "monitor"

[platform]
longHelp = """The PLATFORM commands are for users looking for information 
about the Fly platform.
"""
shortHelp = "Fly platform information"
usage = "platform"

[platform.regions]
longHelp = """View a list of regions where Fly has edges and/or datacenters
"""
shortHelp = "List regions"
usage = "regions"

[platform.vmsizes]
longHelp = """View a list of VM sizes which can be used with the FLYCTL SCALE VM command
"""
shortHelp = "List VM Sizes"
usage = "vm-sizes"

[platform.status]
longHelp = """Show current Fly platform status in a browser
"""
shortHelp = "Show current platform status"
usage = "status"

[postgres]
longHelp = "Manage postgres clusters"
shortHelp = "Manage postgres clusters"
usage = "postgres"
[postgres.attach]
longHelp = "Attach a postgres cluster to an app"
shortHelp = "Attach a postgres cluster to an app"
usage = "attach"
[postgres.create]
longHelp = "Create a postgres cluster"
shortHelp = "Create a postgres cluster"
usage = "create"
[postgres.db]
longHelp = "manage databases in a cluster"
shortHelp = "manage databases in a cluster"
usage = "db"
[postgres.db.create]
longHelp = "create a database in a cluster"
shortHelp = "create a database in a cluster"
usage = "create <postgres-cluster-name>"
[postgres.db.list]
longHelp = "list databases in a cluster"
shortHelp = "list databases in a cluster"
usage = "list <postgres-cluster-name>"
[postgres.detach]
longHelp = "Detach a postgres cluster from an app"
shortHelp = "Detach a postgres cluster from an app"
usage = "detach"
[postgres.list]
longHelp = "list postgres clusters"
shortHelp = "list postgres clusters"
usage = "list"
[postgres.users]
longHelp = "manage users in a cluster"
shortHelp = "manage users in a cluster"
usage = "users"
[postgres.users.create]
longHelp = "create a user in a cluster"
shortHelp = "create a user in a cluster"
usage = "create <postgres-cluster-name>"
[postgres.users.list]
longHelp = "list users in a cluster"
shortHelp = "list users in a cluster"
usage = "list <postgres-cluster-name>"

[regions]
longHelp = """Configure the region placement rules for an application.
"""
shortHelp = "Manage regions"
usage = "regions"

[regions.add]
longHelp = """Allow the app to run in one or more regions
"""
shortHelp = "Allow the app to run in the provided regions"
usage = "add REGION ..."

[regions.remove]
longHelp = """Prevent the app from running in the provided regions
"""
shortHelp = "Prevent the app from running in the provided regions"
usage = "remove REGION ..."

[regions.set]
longHelp = """Sets the region pool with provided regions
"""
shortHelp = "Sets the region pool with provided regions"
usage = "set REGION ..."

[regions.backup]
longHelp = """Sets the backup region pool with provided regions
"""
shortHelp = "Sets the backup region pool with provided regions"
usage = "backup REGION ..."

[regions.list]
longHelp = """Shows the list of regions the app is allowed to run in.
"""
shortHelp = "Shows the list of regions the app is allowed to run in"
usage = "list"

[releases]
longHelp = """List all the releases of the application onto the Fly platform, 
including type, when, success/fail and which user triggered the release.
"""
shortHelp = "List app releases"
usage = "releases"

[autoscale]
longHelp = """Autoscaling application resources
"""
shortHelp = "Autoscaling app resources"
usage = "autoscale"

[autoscale.disable]
longHelp = """Disable autoscaling to manually controlling app resources
"""
shortHelp = "Disable autoscaling"
usage = "disable"

[autoscale.balanced]
longHelp = """Configure the app to balance regions based on traffic with given parameters:

min=int - minimum number of instances to be allocated from region pool. 
max=int - maximum number of instances to be allocated from region pool.
"""
shortHelp = "Configure a traffic balanced app with params (min=int max=int)"
usage = "balanced"

[autoscale.standard]
longHelp = """Configure the app without traffic balancing with the given parameters:

min=int - minimum number of instances to be allocated from region pool. 
max=int - maximum number of instances to be allocated from region pool.
"""
shortHelp = "Configure a standard balanced app with params (min=int max=int)"
usage = "standard"

[autoscale.show]
longHelp = """Show current autoscaling configuration
"""
shortHelp = "Show current autoscaling configuration"
usage = "show"

[autoscale.set]
longHelp = """Allows the setting of the current models autoscaling parameters:

min=int - minimum number of instances to be allocated from region pool. 
max=int - maximum number of instances to be allocated from region pool.
"""
shortHelp = "Set current models autoscaling parameters"
usage = "set"

[scale]
longHelp = """Scale application resources
"""
shortHelp = "Scale app resources"
usage = "scale"

[scale.vm]
longHelp = """Change an application's VM size to one of the named VM sizes.

Size names include shared-cpu-1x, dedicated-cpu-1x, dedicated-cpu-2x.

For a full list of supported sizes use the command FLYCTL PLATFORM VM-SIZES

Memory size can be set with --memory=number-of-MB

e.g. flyctl scale vm shared-cpu-1x --memory=2048

For dedicated vms, this should be a multiple of 1024MB.

For shared vms, this can be 256MB or a a multiple of 1024MB.

For pricing, see https://fly.io/docs/about/pricing/
"""
shortHelp = "Change an app's VM to a named size (eg. shared-cpu-1x, dedicated-cpu-1x, dedicated-cpu-2x...)"
usage = "vm [SIZENAME] [flags]"

[scale.count]
longHelp = """Change an app's VM count to the given value. 

For pricing, see https://fly.io/docs/about/pricing/
"""
shortHelp = "Change an app's VM count to the given value"
usage = "count <count>"

[scale.memory]
longHelp = """Set VM memory to a number of megabytes
"""
shortHelp = "Set VM memory"
usage = "memory <memoryMB>"

[scale.show]
longHelp = """Show current VM size and counts
"""
shortHelp = "Show current resources"
usage = "show"

[secrets]
longHelp = """Manage application secrets with the set and unset commands.

Secrets are provided to applications at runtime as ENV variables. Names are
case sensitive and stored as-is, so ensure names are appropriate for
the application and vm environment.
"""
shortHelp = "Manage app secrets"
usage = "secrets"

[secrets.list]
longHelp = """List the secrets available to the application. It shows each 
secret's name, a digest of the its value and the time the secret was last set. 
The actual value of the secret is only available to the application.
"""
shortHelp = "Lists the secrets available to the app"
usage = "list"
[secrets.set]
longHelp = """Set one or more encrypted secrets for an application.

Secrets are provided to application at runtime as ENV variables. Names are
case sensitive and stored as-is, so ensure names are appropriate for
the application and vm environment.

Any value that equals "-" will be assigned from STDIN instead of args.
"""
shortHelp = "Set one or more encrypted secrets for an app"
usage = "set [flags] NAME=VALUE NAME=VALUE ..."
[secrets.import]
longHelp = """Set one or more encrypted secrets for an application. Values
are read from stdin as name=value
"""
shortHelp = "Read secrets in name=value from stdin"
usage = "import [flags]"

[secrets.unset]
longHelp = """Remove encrypted secrets from the application. Unsetting a 
secret removes its availability to the application.
"""
shortHelp = "Remove encrypted secrets from an app"
usage = "unset [flags] NAME NAME ..."

[status]
longHelp = """Show the application's current status including application 
details, tasks, most recent deployment details and in which regions it is 
currently allocated.
"""
shortHelp = "Show app status"
usage = "status"

[status.instance]
longHelp = """Show the instance's current status including logs, checks, 
and events.
"""
shortHelp = "Show instance status"
usage = "instance [instance-id]"

[version]
longHelp = """Shows version information for the flyctl command itself, 
including version number and build date.
"""
shortHelp = "Show version information for the flyctl command"
usage = "version"

[version.update]
longHelp = """Checks for update and if one is available, runs the appropriate
command to update the application.
"""
shortHelp = "Checks for available updates and automatically updates"
usage = "update"

[builtins]
longHelp = """View and manage Flyctl deployment builtins.
"""
shortHelp = "View and manage Flyctl deployment builtins"
usage = "builtins"

[builtins.list]
longHelp = """List available Flyctl deployment builtins and their
descriptions.
"""
shortHelp = "List available Flyctl deployment builtins"
usage = "list"

[builtins.show]
longHelp = """Show details of a Fly deployment builtins, including
the builtin "Dockerfile" with default settings and other information.
"""
shortHelp = "Show details of a builtin's configuration"
usage = "show [<builtin name>]"

[builtins.show-app]
longHelp = """Show details of a Fly deployment builtins, including
the builtin "Dockerfile" with an apps settings included
and other information.
"""
shortHelp = "Show details of a builtin's configuration"
usage = "show-app"

[orgs]
longHelp = """Commands for managing Fly organizations. list, create, show and 
destroy organizations. 
Organization admins can also invite or remove users from Organizations.
"""
shortHelp = "Commands for managing Fly organizations"
usage = "orgs"

[orgs.list]
longHelp = """Lists organizations available to current user."""
shortHelp = "Lists organizations for current user"
usage = "list"

[orgs.show]
longHelp = """Shows information about an organization.
Includes name, slug and type. Summarizes user permissions, DNS zones and
associated member. Details full list of members and roles."""
shortHelp = "Show information about an organization"
usage = "show <org>"

[orgs.invite]
longHelp = """Invite a user, by email, to join organization. The invitation will be
sent, and the user will be pending until they respond. See also orgs revoke."""
shortHelp = "Invite user (by email) to organization"
usage = "invite <org> <email>"

[orgs.revoke]
longHelp = """Revokes an invitation to join an organization that has been sent to a 
user by email."""
shortHelp = "Revoke a pending invitation to an organization"
usage = "revoke <org> <email>"

[orgs.remove]
longHelp = """Remove a user from an organization. User must have accepted a previous
invitation to join (if not, see orgs revoke)."""
shortHelp = "Remove a user from an organization"
usage = "remove <org> <email>"

[orgs.create]
longHelp = """Create a new organization. Other users can be invited to join the 
organization later."""
shortHelp = "Create an organization"
usage = "create <org>"

[orgs.delete]
longHelp = """Delete an existing organization."""
shortHelp = "Delete an organization"
usage = "delete <org>"

[volumes]
longHelp = """Commands for managing Fly Volumes associated with an application."""
shortHelp = "Volume management commands"
usage = "volumes <command>"

[volumes.create]
longHelp = """Create new volume for app. --region flag must be included to specify
region the volume exists in. --size flag is optional, defaults to 10,
sets the size as the number of gigabytes the volume will consume."""
shortHelp = "Create new volume for app"
usage = "create <volumename>"

[volumes.list]
longHelp = """List all the volumes associated with this application."""
shortHelp = "List the volumes for app"
usage = "list"

[volumes.delete]
longHelp = """Delete a volume from the application. Requires the volume's ID
number to operate. This can be found through the volumes list command"""
shortHelp = "Delete a volume from the app"
usage = "delete <id>"

[volumes.show]
longHelp = """Show details of an app's volume. Requires the volume's ID
number to operate. This can be found through the volumes list command"""
shortHelp = "Show details of an app's volume"
usage = "show <id>"

[volumes.snapshots]
longHelp = "Commands for managing volume snapshots"
shortHelp = "Manage volume snapshots"
usage = "snapshots"
[volumes.snapshots.list]
longHelp = "list snapshots associated with the specified volume"
shortHelp = "list snapshots associated with the specified volume"
usage = "list <volume-id>"

[ssh]
longHelp = """Commands that manage SSH credentials"""
shortHelp = "Commands that manage SSH credentials"
usage = "ssh <command>"

[ssh.console]
longHelp = """Connect to a running instance of the current app; with -select, choose instance from list."""
shortHelp = "Connect to a running instance of the current app."
usage = "console [<host>]"

[ssh.log]
longHelp = """log of all issued certs"""
shortHelp = "Log of all issued certs"
usage = "log"

[ssh.establish]
longHelp = """Create a root SSH certificate for your organization. If <override>
is provided, will re-key an organization; all previously issued creds will be
invalidated."""
shortHelp = "Create a root SSH certificate for your organization"
usage = "establish [<org>] [<override>]"

[ssh.issue]
longHelp = """Issue a new SSH credential. With -agent, populate credential 
into SSH agent. With -hour, set the number of hours (1-72) for credential
validity."""
shortHelp = "Issue a new SSH credential."
usage = "issue [org] [email] [path]"

[ssh.shell]
longHelp = """Connect directly to an instance. With -region, set the
WireGuard region to use for the connection."""
shortHelp = "Connect directly to an instance."
usage = "shell [org] [address]"

[vm]
longHelp = "Commands that manage VM instances"
shortHelp = "Commands that manage VM instances"
usage = "vm <command>"
[vm.restart]
longHelp = "Request for a VM to be asynchronously restarted."
shortHelp = "Restart a VM"
usage = "restart <vm-id>"
[vm.status]
longHelp = "Show a VM's current status including logs, checks, and events."
shortHelp = "Show a VM's status"
usage = "status <vm-id>"
[vm.stop]
longHelp = "Request for a VM to be asynchronously stopped."
shortHelp = "Stop a VM"
usage = "stop <vm-id>"

[agent]
longHelp = """Commands that manage the Fly agent"""
shortHelp = "Commands that manage the Fly agent"
usage = "agent <command>"

[agent.daemon-start]
longHelp = "Run the Fly agent as a service (manually)"
shortHelp = "Run the Fly agent as a service (manually)"
usage = "daemon-start"

[agent.start]
longHelp = "Start the Fly agent"
shortHelp = "Start the Fly agent"
usage = "start"

[agent.restart]
longHelp = "Restart the Fly agent"
shortHelp = "Restart the Fly agent"
usage = "restart"

[agent.stop]
longHelp = "Stop the Fly agent"
shortHelp = "Stop the Fly agent"
usage = "stop"

[agent.ping]
longHelp = "ping the Fly agent"
shortHelp = "ping the Fly agent"
usage = "ping"

[wireguard]
longHelp = """Commands that manage WireGuard peer connections"""
shortHelp = "Commands that manage WireGuard peer connections"
usage = "wireguard <command>"

[wireguard.list]
longHelp = "List all WireGuard peer connections"
shortHelp = "List all WireGuard peer connections"
usage = "list [<org>]"

[wireguard.create]
longHelp = """Add a WireGuard peer connection to an organization"""
shortHelp = "Add a WireGuard peer connection"
usage = "create [org] [region] [name]"

[wireguard.remove]
longHelp = """Remove a WireGuard peer connection from an organization"""
shortHelp = "Remove a WireGuard peer connection"
usage = "remove [org] [name]"

[wireguard.token]
longHelp = """Commands that managed WireGuard delegated access tokens"""
shortHelp = "Commands that managed WireGuard delegated access tokens"
usage = "token <command>"

[wireguard.token.list]
longHelp = "List all WireGuard tokens"
shortHelp = "List all WireGuard tokens"
usage = "list [<org>]"

[wireguard.token.create]
longHelp = "Create a new WireGuard token"
shortHelp = "Create a new WireGuard token"
usage = "create [org] [name]"

[wireguard.token.delete]
longHelp = "Delete a WireGuard token; token is name:<name> or token:<token>"
shortHelp = "Delete a WireGuard token; token is name:<name> or token:<token>"
usage = "delete [org] [token]"

[wireguard.token.start]
longHelp = "Start a new WireGuard peer connection associated with a token (set FLY_WIREGUARD_TOKEN)"
shortHelp = "Start a new WireGuard peer connection associated with a token (set FLY_WIREGUARD_TOKEN)"
usage = "start [name] [group] [region] [file]"

[wireguard.token.update]
longHelp = "Rekey a WireGuard peer connection associated with a token (set FLY_WIREGUARD_TOKEN)"
shortHelp = "Rekey a WireGuard peer connection associated with a token (set FLY_WIREGUARD_TOKEN)"
usage = "update [name] [file]"

[machine]
longHelp = """Commands that manage machines"""
shortHelp = "Commands that manage machines"
<<<<<<< HEAD
longHelp  = """Commands that manage machines"""
    [machine.run]
    usage = "run <image> [command]"
    shortHelp = "Launch a Fly machine"
    longHelp = "Launch Fly machine with the provided image and command"
    [machine.list]
    usage = "list"
    shortHelp = "List Fly machines"
    longHelp = "List Fly machines"
    [machine.stop]
    usage = "stop <id>"
    shortHelp = "Stop a Fly machine"
    longHelp = "Stop a Fly machine"
    [machine.start]
    usage = "start <id>"
    shortHelp = "Start a Fly machine"
    longHelp = "Start a Fly machine"
    [machine.kill]
    usage = "kill <id>"
    shortHelp = "Kill (SIGKILL) a Fly machine"
    longHelp = "Kill (SIGKILL) a Fly machine"
    [machine.remove]
    usage = "remove <id>"
    shortHelp = "Remove a Fly machine"
    longHelp = "Remove a Fly machine"
[proxy]
usage     = "proxy <local:remote>"
shortHelp = "Commands creates a proxy to a fly app"
longHelp  = """Commands creates a proxy to a fly app"""
=======
usage = "machine <command>"
[machine.run]
longHelp = "Launch Fly machine with the provided image and command"
shortHelp = "Launch a Fly machine"
usage = "run <image> [command]"
[machine.list]
longHelp = "List Fly machines"
shortHelp = "List Fly machines"
usage = "list"
[machine.stop]
longHelp = "Stop a Fly machine"
shortHelp = "Stop a Fly machine"
usage = "stop <id>"
[machine.start]
longHelp = "Start a Fly machine"
shortHelp = "Start a Fly machine"
usage = "start <id>"
[machine.kill]
longHelp = "Kill (SIGKILL) a Fly machine"
shortHelp = "Kill (SIGKILL) a Fly machine"
usage = "kill <id>"
[machine.remove]
longHelp = "Remove a Fly machine"
shortHelp = "Remove a Fly machine"
usage = "remove <id>"
>>>>>>> 90a3de49
<|MERGE_RESOLUTION|>--- conflicted
+++ resolved
@@ -1000,37 +1000,6 @@
 [machine]
 longHelp = """Commands that manage machines"""
 shortHelp = "Commands that manage machines"
-<<<<<<< HEAD
-longHelp  = """Commands that manage machines"""
-    [machine.run]
-    usage = "run <image> [command]"
-    shortHelp = "Launch a Fly machine"
-    longHelp = "Launch Fly machine with the provided image and command"
-    [machine.list]
-    usage = "list"
-    shortHelp = "List Fly machines"
-    longHelp = "List Fly machines"
-    [machine.stop]
-    usage = "stop <id>"
-    shortHelp = "Stop a Fly machine"
-    longHelp = "Stop a Fly machine"
-    [machine.start]
-    usage = "start <id>"
-    shortHelp = "Start a Fly machine"
-    longHelp = "Start a Fly machine"
-    [machine.kill]
-    usage = "kill <id>"
-    shortHelp = "Kill (SIGKILL) a Fly machine"
-    longHelp = "Kill (SIGKILL) a Fly machine"
-    [machine.remove]
-    usage = "remove <id>"
-    shortHelp = "Remove a Fly machine"
-    longHelp = "Remove a Fly machine"
-[proxy]
-usage     = "proxy <local:remote>"
-shortHelp = "Commands creates a proxy to a fly app"
-longHelp  = """Commands creates a proxy to a fly app"""
-=======
 usage = "machine <command>"
 [machine.run]
 longHelp = "Launch Fly machine with the provided image and command"
@@ -1056,4 +1025,8 @@
 longHelp = "Remove a Fly machine"
 shortHelp = "Remove a Fly machine"
 usage = "remove <id>"
->>>>>>> 90a3de49
+
+[proxy]
+usage     = "proxy <local:remote>"
+shortHelp = "Commands creates a proxy to a fly app"
+longHelp  = """Commands creates a proxy to a fly app"""